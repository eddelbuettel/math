--- conflicted
+++ resolved
@@ -24,21 +24,13 @@
               typename T_y, typename T_loc, typename T_scale>
     typename return_type<T_y,T_loc,T_scale>::type
     logistic_log(const T_y& y, const T_loc& mu, const T_scale& sigma) {
-<<<<<<< HEAD
-      static const char* function = "stan::prob::logistic_log(%1%)";
+      static const std::string function("stan::prob::logistic_log");
       typedef typename stan::partials_return_type<T_y,T_loc,T_scale>::type
         T_partials_return;
-
-      using stan::math::check_positive_finite;
-      using stan::math::check_finite;
-      using stan::math::check_consistent_sizes;
-=======
-      static const std::string function("stan::prob::logistic_log");
       
       using stan::error_handling::check_positive_finite;
       using stan::error_handling::check_finite;
       using stan::error_handling::check_consistent_sizes;
->>>>>>> 616f9a5d
       using stan::math::value_of;
       using stan::prob::include_summand;
       
