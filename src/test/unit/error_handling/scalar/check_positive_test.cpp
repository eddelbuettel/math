#include <stan/error_handling/scalar/check_positive.hpp>
#include <stan/math/matrix/meta/value_type.hpp>  
#include <gtest/gtest.h>

TEST(ErrorHandlingScalar,CheckPositive_nan) {
<<<<<<< HEAD
  using stan::math::check_positive;
  const std::string function = "check_positive";
=======
  using stan::error_handling::check_positive;
  const char* function = "check_positive";
>>>>>>> 0b7a10fd
  double nan = std::numeric_limits<double>::quiet_NaN();

  EXPECT_THROW(check_positive(function, "x", nan),
               std::domain_error);

  std::vector<double> x;
  x.push_back(1.0);
  x.push_back(2.0);
  x.push_back(3.0);

  for (int i = 0; i < x.size(); i++) {
    x[i] = nan;
    EXPECT_THROW(check_positive(function, "x", x),
                 std::domain_error);
    x[i] = i;
  }

  Eigen::Matrix<double,Eigen::Dynamic,1> x_mat(3);
  x_mat   << 1, 2, 3;
  for (int i = 0; i < x_mat.size(); i++) {
    x_mat(i) = nan;
    EXPECT_THROW(check_positive(function, "x", x_mat),
                 std::domain_error);
    x_mat(i) = i;
  }
}<|MERGE_RESOLUTION|>--- conflicted
+++ resolved
@@ -3,13 +3,9 @@
 #include <gtest/gtest.h>
 
 TEST(ErrorHandlingScalar,CheckPositive_nan) {
-<<<<<<< HEAD
   using stan::math::check_positive;
-  const std::string function = "check_positive";
-=======
-  using stan::error_handling::check_positive;
   const char* function = "check_positive";
->>>>>>> 0b7a10fd
+
   double nan = std::numeric_limits<double>::quiet_NaN();
 
   EXPECT_THROW(check_positive(function, "x", nan),
